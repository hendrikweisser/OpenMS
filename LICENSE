--------------------------------------------------------------------------
                  OpenMS -- Open-Source Mass Spectrometry
--------------------------------------------------------------------------
<<<<<<< HEAD
Copyright The OpenMS Team 2002-2017.
For a full list of authors and their institutions, refer to the file AUTHORS.
=======
Copyright The OpenMS Team -- Eberhard Karls University Tuebingen,
ETH Zurich, and Freie Universitaet Berlin 2002-2020.
>>>>>>> a97bb507

This software is released under a three-clause BSD license:
 * Redistributions of source code must retain the above copyright
   notice, this list of conditions and the following disclaimer.
 * Redistributions in binary form must reproduce the above copyright
   notice, this list of conditions and the following disclaimer in the
   documentation and/or other materials provided with the distribution.
 * Neither the name of any author or any participating institution
   may be used to endorse or promote products derived from this software
   without specific prior written permission.
--------------------------------------------------------------------------
THIS SOFTWARE IS PROVIDED BY THE COPYRIGHT HOLDERS AND CONTRIBUTORS "AS IS"
AND ANY EXPRESS OR IMPLIED WARRANTIES, INCLUDING, BUT NOT LIMITED TO, THE
IMPLIED WARRANTIES OF MERCHANTABILITY AND FITNESS FOR A PARTICULAR PURPOSE
ARE DISCLAIMED. IN NO EVENT SHALL ANY OF THE AUTHORS OR THE CONTRIBUTING
INSTITUTIONS BE LIABLE FOR ANY DIRECT, INDIRECT, INCIDENTAL, SPECIAL,
EXEMPLARY, OR CONSEQUENTIAL DAMAGES (INCLUDING, BUT NOT LIMITED TO,
PROCUREMENT OF SUBSTITUTE GOODS OR SERVICES; LOSS OF USE, DATA, OR PROFITS;
OR BUSINESS INTERRUPTION) HOWEVER CAUSED AND ON ANY THEORY OF LIABILITY,
WHETHER IN CONTRACT, STRICT LIABILITY, OR TORT (INCLUDING NEGLIGENCE OR
OTHERWISE) ARISING IN ANY WAY OUT OF THE USE OF THIS SOFTWARE, EVEN IF
ADVISED OF THE POSSIBILITY OF SUCH DAMAGE.<|MERGE_RESOLUTION|>--- conflicted
+++ resolved
@@ -1,13 +1,8 @@
 --------------------------------------------------------------------------
                   OpenMS -- Open-Source Mass Spectrometry
 --------------------------------------------------------------------------
-<<<<<<< HEAD
-Copyright The OpenMS Team 2002-2017.
+Copyright The OpenMS Team 2002-2020.
 For a full list of authors and their institutions, refer to the file AUTHORS.
-=======
-Copyright The OpenMS Team -- Eberhard Karls University Tuebingen,
-ETH Zurich, and Freie Universitaet Berlin 2002-2020.
->>>>>>> a97bb507
 
 This software is released under a three-clause BSD license:
  * Redistributions of source code must retain the above copyright

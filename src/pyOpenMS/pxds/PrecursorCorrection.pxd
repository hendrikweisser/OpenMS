--- conflicted
+++ resolved
@@ -14,47 +14,15 @@
     cdef cppclass PrecursorCorrection:
 
         void getPrecursors(MSExperiment & exp,
-<<<<<<< HEAD
-                          libcpp_vector[ Precursor ] & precursors,
-                          libcpp_vector[ double ] & precursors_rt,
-                          libcpp_vector[ size_t ] & precursor_scan_index) nogil except +
-=======
                            libcpp_vector[ Precursor ] & precursors,
                            libcpp_vector[ double ] & precursors_rt,
                            libcpp_vector[ size_t ] & precursor_scan_index) nogil except +
->>>>>>> 23751a17
 
         void writeHist(String & out_csv,
                        libcpp_vector[ double ] & delta_mzs,
                        libcpp_vector[ double ] & mzs,
                        libcpp_vector[ double ] & rts) nogil except +
 
-<<<<<<< HEAD
-        libcpp_set[ Size ] correctToNearestMS1Peak(MSExperiment & exp,
-                                                   double mz_tolerance,
-                                                   bool ppm,
-                                                   libcpp_vector[ double ] & delta_mzs,
-                                                   libcpp_vector[ double ] & mzs,
-                                                   libcpp_vector[ double ] & rts) nogil except +
-
-        libcpp_set[ Size ] correctToHighestintensityMS1Peak(MSExperiment & exp,
-                                                            double mz_tolerance,
-                                                            bool ppm,
-                                                            libcpp_vector[ double ] & delta_mzs,
-                                                            libcpp_vector[ double ] & mzs,
-                                                            libcpp_vector[ double ] & rts) nogil except +
-
-        libcpp_set[ Size ] corrrectToNearestFeature(FeatureMap & features,
-                                                    MSExperiment & exp,
-                                                    double rt_tolerance_s = 0.0,
-                                                    double mz_tolerance = 0.0,
-                                                    bool ppm = true,
-                                                    bool believe_charge = false,
-                                                    bool keep_original = false,
-                                                    bool all_matching_features = false,
-                                                    int max_trace = 2,
-                                                    int debug_level = 0) nogil except +
-=======
         libcpp_set[ size_t ] correctToNearestMS1Peak(MSExperiment & exp,
                                                      double mz_tolerance,
                                                      bool ppm,
@@ -64,15 +32,10 @@
 
         libcpp_set[ size_t ] correctToHighestintensityMS1Peak(MSExperiment & exp,
                                                               double mz_tolerance,
+                                                              bool ppm,
                                                               libcpp_vector[ double ] & delta_mzs,
                                                               libcpp_vector[ double ] & mzs,
                                                               libcpp_vector[ double ] & rts) nogil except +
-        
-        libcpp_set[ size_t ] corrrectToNearestFeature(FeatureMap & features,
-                                                      MSExperiment & exp,
-                                                      double rt_tolerance_s,
-                                                      double mz_tolerance,
-                                                      bool ppm) nogil except +
         
         libcpp_set[ size_t ] corrrectToNearestFeature(FeatureMap & features,
                                                       MSExperiment & exp,
@@ -84,4 +47,3 @@
                                                       bool all_matching_features,
                                                       int max_trace,
                                                       int debug_level) nogil except +
->>>>>>> 23751a17

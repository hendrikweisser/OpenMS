--- conflicted
+++ resolved
@@ -65,7 +65,6 @@
 					<precursor>
 						<isolationWindow>
 							<cvParam cvRef="MS" accession="MS:1000827" name="isolation window target m/z" value="500" unitAccession="MS:1000040" unitName="m/z" unitCvRef="MS" />
-<<<<<<< HEAD
 							<cvParam cvRef="MS" accession="MS:1000828" name="isolation window lower offset" value="19" unitAccession="MS:1000040" unitName="m/z" unitCvRef="MS" />
 							<cvParam cvRef="MS" accession="MS:1000829" name="isolation window upper offset" value="4" unitAccession="MS:1000040" unitName="m/z" unitCvRef="MS" />
 						</isolationWindow>
@@ -73,12 +72,8 @@
 							<selectedIon>
 								<cvParam cvRef="MS" accession="MS:1000744" name="selected ion m/z" value="500" unitAccession="MS:1000040" unitName="m/z" unitCvRef="MS" />
 								<cvParam cvRef="MS" accession="MS:1000041" name="charge state" value="3" />
-								<cvParam cvRef="MS" accession="MS:1000042" name="peak intensity" value="0" unitAccession="MS:1000132" unitName="percent of base peak" unitCvRef="MS" />
 							</selectedIon>
 						</selectedIonList>
-=======
-						</isolationWindow>
->>>>>>> adc0372a
 						<activation>
 							<cvParam cvRef="MS" accession="MS:1000509" name="activation energy" value="20" unitAccession="UO:0000266" unitName="electronvolt" unitCvRef="UO" />
 							<cvParam cvRef="MS" accession="MS:1000242" name="blackbody infrared radiative dissociation" />
@@ -109,11 +104,8 @@
 					<precursor>
 						<isolationWindow>
 							<cvParam cvRef="MS" accession="MS:1000827" name="isolation window target m/z" value="501" unitAccession="MS:1000040" unitName="m/z" unitCvRef="MS" />
-<<<<<<< HEAD
 							<cvParam cvRef="MS" accession="MS:1000828" name="isolation window lower offset" value="2" unitAccession="MS:1000040" unitName="m/z" unitCvRef="MS" />
 							<cvParam cvRef="MS" accession="MS:1000829" name="isolation window upper offset" value="8" unitAccession="MS:1000040" unitName="m/z" unitCvRef="MS" />
-=======
->>>>>>> adc0372a
 						</isolationWindow>
 						<activation>
 							<cvParam cvRef="MS" accession="MS:1000509" name="activation energy" value="500" unitAccession="UO:0000266" unitName="electronvolt" unitCvRef="UO" />
@@ -235,23 +227,13 @@
 </mzML>
 <indexList count="1">
 	<index name="chromatogram">
-		<offset idRef="tr1">3916</offset>
-<<<<<<< HEAD
-		<offset idRef="tr3">6814</offset>
-		<offset idRef="tr2">9706</offset>
-		<offset idRef="tr4">12426</offset>
-		<offset idRef="tr5">15146</offset>
+		<offset idRef="tr1">3913</offset>
+		<offset idRef="tr3">6332</offset>
+		<offset idRef="tr2">8412</offset>
+		<offset idRef="tr4">10006</offset>
+		<offset idRef="tr5">11600</offset>
 	</index>
 </indexList>
-<indexListOffset>17896</indexListOffset>
-=======
-		<offset idRef="tr3">5510</offset>
-		<offset idRef="tr2">7104</offset>
-		<offset idRef="tr4">8698</offset>
-		<offset idRef="tr5">10292</offset>
-	</index>
-</indexList>
-<indexListOffset>11916</indexListOffset>
->>>>>>> adc0372a
+<indexListOffset>13227</indexListOffset>
 <fileChecksum>0</fileChecksum>
 </indexedmzML>
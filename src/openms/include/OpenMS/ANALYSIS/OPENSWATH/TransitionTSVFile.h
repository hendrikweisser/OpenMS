--- conflicted
+++ resolved
@@ -153,57 +153,6 @@
     */
     struct TSVTransition
     {
-<<<<<<< HEAD
-      double precursor;
-      double product;
-      double rt_calibrated;
-      String transition_name;
-      double CE;
-      double library_intensity;
-      String group_id;
-      bool decoy;
-      String PeptideSequence;
-      String ProteinName;
-      String Annotation;
-      String FullPeptideName;
-      String CompoundName;
-      String SMILES;
-      String SumFormula;
-      String Adducts;
-      String precursor_charge;
-      String peptide_group_label;
-      String label_type;
-      String fragment_charge;
-      int fragment_nr;
-      double fragment_mzdelta;
-      double drift_time;
-      int fragment_modification;
-      String fragment_type;
-      String uniprot_id;
-      bool detecting_transition;
-      bool identifying_transition;
-      bool quantifying_transition;
-      std::vector<String> peptidoforms;
-
-      TSVTransition() :
-        precursor(-1),
-        product(-1),
-        rt_calibrated(-1),
-        CE(-1),
-        library_intensity(-1),
-        decoy(false),
-        fragment_charge("NA"),
-        fragment_nr(-1),
-        fragment_mzdelta(-1),
-        drift_time(-1),
-        fragment_modification(0),
-        detecting_transition(true),
-        identifying_transition(false),
-        quantifying_transition(true)
-      {}
-
-      // By convention, if there is no (metabolic) compound name, it is a peptide 
-=======
       double precursor = -1; ///< Precursor m/z
       double product = -1; ///< Product m/z (fragment ion m/z)
       double rt_calibrated = -1; ///< Normalized RT
@@ -236,7 +185,6 @@
 
       /// Whether the transition represents a peptide (by convention, if the
       /// (metabolic) compound name field is empty, it is a peptide.)
->>>>>>> 9088c38f
       bool isPeptide() const
       {
         return CompoundName.empty();

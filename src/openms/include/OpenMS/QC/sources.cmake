### the directory name
set(directory include/OpenMS/QC)

### list all header files of the directory here
set(sources_list_h
<<<<<<< HEAD
  Contaminants.h
  FragmentMassError.h
  MissedCleavages.h
  Ms2IdentificationRate.h
  QCBase.h
  RTAlignment.h
  TIC.h
=======
Contaminants.h
MissedCleavages.h
Ms2IdentificationRate.h
QCBase.h
RTAlignment.h
TIC.h
TopNoverRT.h
>>>>>>> 1416ae7f
)

### add path to the filenames
set(sources_h)
foreach(i ${sources_list_h})
  list(APPEND sources_h ${directory}/${i})
endforeach(i)

### source group definition
source_group("Header Files\\OpenMS\\QC" FILES ${sources_h})

set(OpenMS_sources_h ${OpenMS_sources_h} ${sources_h})<|MERGE_RESOLUTION|>--- conflicted
+++ resolved
@@ -3,7 +3,6 @@
 
 ### list all header files of the directory here
 set(sources_list_h
-<<<<<<< HEAD
   Contaminants.h
   FragmentMassError.h
   MissedCleavages.h
@@ -11,15 +10,7 @@
   QCBase.h
   RTAlignment.h
   TIC.h
-=======
-Contaminants.h
-MissedCleavages.h
-Ms2IdentificationRate.h
-QCBase.h
-RTAlignment.h
-TIC.h
-TopNoverRT.h
->>>>>>> 1416ae7f
+  TopNoverRT.h
 )
 
 ### add path to the filenames

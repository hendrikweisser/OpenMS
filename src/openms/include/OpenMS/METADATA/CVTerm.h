--- conflicted
+++ resolved
@@ -66,43 +66,24 @@
       {
       }
 
-<<<<<<< HEAD
-      Unit(const Unit& rhs) :
-        accession(rhs.accession),
-        name(rhs.name),
-        cv_ref(rhs.cv_ref)
-      {
-      }
-=======
+
       /// Copy constructor
       Unit(const Unit & rhs) = default;
       
       /// Move constructor
       Unit(Unit&&) = default;
->>>>>>> e0464372
+
 
       /// Destructor
       virtual ~Unit()
       {
       }
 
-<<<<<<< HEAD
-      Unit& operator=(const Unit& rhs)
-      {
-        if (this != &rhs)
-        {
-          accession = rhs.accession;
-          name = rhs.name;
-          cv_ref = rhs.cv_ref;
-        }
-        return *this;
-      }
-=======
+
       /// Assignment operator
       Unit & operator=(const Unit & source) = default;
       /// Move assignment operator
       Unit& operator=(Unit&&) & = default;
->>>>>>> e0464372
 
       bool operator==(const Unit& rhs) const
       {
@@ -128,27 +109,19 @@
     CVTerm(const String& accession, const String& name = "", const String& cv_identifier_ref = "", const String& value = "", const Unit& unit = Unit());
 
     /// Copy constructor
-<<<<<<< HEAD
-    CVTerm(const CVTerm& rhs);
-=======
     CVTerm(const CVTerm & rhs) = default;
 
     /// Move constructor
     CVTerm(CVTerm&&) = default;
->>>>>>> e0464372
 
     /// Destructor
     virtual ~CVTerm();
 
     /// Assignment operator
-<<<<<<< HEAD
-    CVTerm& operator=(const CVTerm& rhs);
-=======
     CVTerm & operator=(const CVTerm & rhs) = default;
 
     /// Move assignment operator
     CVTerm& operator=(CVTerm&&) & = default;
->>>>>>> e0464372
 
     /** @name Accessors
     */

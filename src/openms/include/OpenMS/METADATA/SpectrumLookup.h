--- conflicted
+++ resolved
@@ -69,35 +69,8 @@
   {
   public:
 
-<<<<<<< HEAD
     /// Default regular expression for extracting scan numbers from spectrum native IDs
     static const String& default_scan_regexp;
-=======
-    /// Bit mask for which meta data to extract from a spectrum
-    typedef unsigned char MetaDataFlags;
-
-    /// @name Possible meta data to extract from a spectrum
-    //@{
-    static const MetaDataFlags METADATA_RT = 1, METADATA_MZ = 2,
-      METADATA_CHARGE = 4, METADATA_NATIVEID = 8, METADATA_ALL = 15;
-    //@}
-    
-    /// Meta data of a spectrum
-    struct SpectrumMetaData
-    {
-      double rt; ///< Retention time
-      double mz; ///< Precursor mass-to-charge ratio
-      Int charge; ///< Precursor charge
-      String native_ID; ///< Native ID
-
-      /// Constructor
-      SpectrumMetaData():
-        rt(std::numeric_limits<double>::quiet_NaN()), 
-        mz(std::numeric_limits<double>::quiet_NaN()), charge(0), native_ID("")
-      {
-      }
-    };
->>>>>>> 5e918010
 
     /// Possible formats of spectrum references, defined as regular expressions
     std::vector<boost::regex> reference_formats;
@@ -115,13 +88,9 @@
     bool empty() const;
 
     /**
-<<<<<<< HEAD
        @brief Read and index spectra for later look-up
 
        @tparam SpectrumContainer Spectrum container class, must support @p size and @p operator[]
-=======
-       @brief Set the spectra that can be looked up.
->>>>>>> 5e918010
 
        @param spectra Container of spectra
        @param scan_regexp Regular expression for matching scan numbers in spectrum native IDs (must contain the named group "?<SCAN>")
@@ -202,26 +171,24 @@
 
        @return Index of the spectrum that matched
     */
-<<<<<<< HEAD
     Size findByScanNumber(Size scan_number) const;
-=======
-    MSSpectrum<>& findByScanNumber(Size scan_number) const;
-
-    /**
-       @brief Extract meta data from a spectrum.
-
-       @param spectrum Spectrum input
-       @param metadata Meta data output
-       @param flags What meta data to extract
-
-       Only meta data requested via @p flags is extracted, and only the corresponding fields of @p metadata are updated.
-    */
-    static void getSpectrumMetaData(const MSSpectrum<>& spectrum,
-                                    SpectrumMetaData& metadata,
-                                    MetaDataFlags flags = METADATA_ALL);
-
-    /**
-       @brief Register a possible format for a spectrum reference.
+
+    /**
+       @brief Look up spectrum by reference.
+
+       @param spectrum_ref Spectrum reference to parse
+
+       @throw Exception::ElementNotFound if no matching spectrum was found
+       @throw Exception::ParseError if the reference could not be parsed (no reference format matched)
+
+       @return Index of the spectrum that matched
+
+       The regular expressions in SpectrumLookup::reference_formats are matched against the spectrum reference in order. The first one that matches is used to look up the spectrum.
+    */
+    Size findByReference(const String& spectrum_ref) const;
+
+    /**
+       @brief Register a possible format for a spectrum reference
 
        @param regexp Regular expression defining the format
 
@@ -230,43 +197,9 @@
        The regular expression defining the reference format must contain one or more of the recognized named groups defined in SpectrumLookup::regexp_names_.
     */
     void addReferenceFormat(const String& regexp);
->>>>>>> 5e918010
-
-    /**
-       @brief Look up spectrum by reference.
-
-       @param spectrum_ref Spectrum reference to parse
-
-       @throw Exception::ElementNotFound if no matching spectrum was found
-       @throw Exception::ParseError if the reference could not be parsed (no reference format matched)
-
-       @return Index of the spectrum that matched
-
-       The regular expressions in SpectrumLookup::reference_formats are matched against the spectrum reference in order. The first one that matches is used to look up the spectrum.
-    */
-    Size findByReference(const String& spectrum_ref) const;
-
-    /**
-<<<<<<< HEAD
-       @brief Register a possible format for a spectrum reference
-=======
-       @brief Extract meta data via a spectrum reference.
->>>>>>> 5e918010
-
-       @param regexp Regular expression defining the format
-
-       @throw Exception::IllegalArgument if @p regexp does not contain any of the recognized named groups
-
-       The regular expression defining the reference format must contain one or more of the recognized named groups defined in SpectrumLookup::regexp_names_.
-    */
-    void addReferenceFormat(const String& regexp);
-
-    /**
-<<<<<<< HEAD
+
+    /**
        @brief Extract the scan number from the native ID of a spectrum
-=======
-       @brief Add missing retention time values to peptide identifications based on raw data.
->>>>>>> 5e918010
        
        @param native_id Spectrum native ID
        @param scan_regexp Regular expression to use (must contain the named group "?<SCAN>")
@@ -328,13 +261,9 @@
     void setScanRegExp_(const String& scan_regexp);
 
   private:
-<<<<<<< HEAD
+
     /// Copy constructor (not implemented)
-    SpectrumLookup(const SpectrumLookup& other);
-=======
-    /// Copy constructor (not implemented).
     SpectrumLookup(const SpectrumLookup&);
->>>>>>> 5e918010
 
     /// Assignment operator (not implemented).
     SpectrumLookup& operator=(const SpectrumLookup&);

--- conflicted
+++ resolved
@@ -564,11 +564,7 @@
           {
             f << "\t\t\t<search_score" << " name=\"" << it->getScoreType() << "\" value=\"" << h.getScore() << "\"" << "/>\n";
             
-<<<<<<< HEAD
-            if( it->getScoreType() == "Posterior Error Probability")
-=======
             if ( it->getScoreType() == "Posterior Error Probability")
->>>>>>> 88c72a5f
             {
               double probability = 1.0 - h.getScore();
               f << "\t\t\t<analysis_result" << " analysis=\"peptideprophet\">\n";

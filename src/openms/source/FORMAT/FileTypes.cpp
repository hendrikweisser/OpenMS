--- conflicted
+++ resolved
@@ -55,7 +55,7 @@
     {
     }
   };
-  
+
   /// Maps the FileType::Type to the preferred extension.
   static const std::array<TypeNameBinding, FileTypes::SIZE_OF_TYPE> type_with_annotation__ =
   {
@@ -101,7 +101,7 @@
     TypeNameBinding(FileTypes::XSD, "xsd", "XSD schema format"),
     TypeNameBinding(FileTypes::PSQ, "psq", "NCBI binary blast db"),
     TypeNameBinding(FileTypes::MRM, "mrm", "SpectraST MRM list"),
-    TypeNameBinding(FileTypes::SQMASS, "sqMass", "SqLite format for mass and chromatograms"),
+    TypeNameBinding(FileTypes::SQMASS, "sqMass", "SQLite format for mass and chromatograms"),
     TypeNameBinding(FileTypes::PQP, "pqp", "pqp file"),
     TypeNameBinding(FileTypes::MS, "ms", "SIRIUS file"),
     TypeNameBinding(FileTypes::OSW, "osw", "OpenSwath output files"),
@@ -114,6 +114,7 @@
     TypeNameBinding(FileTypes::SPECXML, "spec.xml", "spec.xml file"),
     TypeNameBinding(FileTypes::JSON, "json", "JavaScript Object Notation file"),
     TypeNameBinding(FileTypes::RAW, "raw", "(Thermo) Raw data file"),
+    TypeNameBinding(FileTypes::OMS, "oms", "OpenMS SQLite file"),
     TypeNameBinding(FileTypes::EXE, "exe", "Windows executable"),
     TypeNameBinding(FileTypes::BZ2, "bz2", "bzip2 compressed file"),
     TypeNameBinding(FileTypes::GZ, "gz", "gzip compressed file"),
@@ -190,78 +191,14 @@
 
   FileTypes::Type FileTypes::nameToType(const String& name)
   {
-<<<<<<< HEAD
-    std::map<Type, String> targetMap;
-    targetMap[FileTypes::UNKNOWN] = "unknown";
-    targetMap[FileTypes::DTA] = "dta";
-    targetMap[FileTypes::DTA2D] = "dta2d";
-    targetMap[FileTypes::MZDATA] = "mzData";
-    targetMap[FileTypes::MZXML] = "mzXML";
-    targetMap[FileTypes::FEATUREXML] = "featureXML";
-    targetMap[FileTypes::IDXML] = "idXML";
-    targetMap[FileTypes::CONSENSUSXML] = "consensusXML";
-    targetMap[FileTypes::MGF] = "mgf";
-    targetMap[FileTypes::INI] = "ini";
-    targetMap[FileTypes::TOPPAS] = "toppas";
-    targetMap[FileTypes::TRANSFORMATIONXML] = "trafoXML";
-    targetMap[FileTypes::MZML] = "mzML";
-    targetMap[FileTypes::CACHEDMZML] = "cachedMzML";
-    targetMap[FileTypes::MS2] = "ms2";
-    targetMap[FileTypes::PEPXML] = "pepXML";
-    targetMap[FileTypes::PROTXML] = "protXML";
-    targetMap[FileTypes::MZIDENTML] = "mzid";
-    targetMap[FileTypes::MZQUANTML] = "mzq";
-    targetMap[FileTypes::QCML] = "qcml";
-    targetMap[FileTypes::GELML] = "gelML";
-    targetMap[FileTypes::TRAML] = "traML";
-    targetMap[FileTypes::MSP] = "msp";
-    targetMap[FileTypes::OMSSAXML] = "omssaXML";
-    targetMap[FileTypes::MASCOTXML] = "mascotXML";
-    targetMap[FileTypes::PNG] = "png";
-    targetMap[FileTypes::XMASS] = "fid";
-    targetMap[FileTypes::TSV] = "tsv";
-    targetMap[FileTypes::MZTAB] = "mzTab";
-    targetMap[FileTypes::PEPLIST] = "peplist";
-    targetMap[FileTypes::HARDKLOER] = "hardkloer";
-    targetMap[FileTypes::KROENIK] = "kroenik";
-    targetMap[FileTypes::FASTA] = "fasta";
-    targetMap[FileTypes::EDTA] = "edta";
-    targetMap[FileTypes::CSV] = "csv";
-    targetMap[FileTypes::TXT] = "txt";
-    targetMap[FileTypes::OBO] = "obo";
-    targetMap[FileTypes::HTML] = "html";
-    targetMap[FileTypes::XML] = "xml";
-    targetMap[FileTypes::ANALYSISXML] = "analysisXML";
-    targetMap[FileTypes::XSD] = "xsd";
-    targetMap[FileTypes::PSQ] = "psq";
-    targetMap[FileTypes::MRM] = "mrm";
-    targetMap[FileTypes::SQMASS] = "sqMass";
-    targetMap[FileTypes::PQP] = "pqp";
-    targetMap[FileTypes::MS] = "ms";
-    targetMap[FileTypes::OSW] = "osw";
-    targetMap[FileTypes::PSMS] = "psms";
-    targetMap[FileTypes::PIN] = "pin";
-    targetMap[FileTypes::SPLIB] = "splib";
-    targetMap[FileTypes::NOVOR] = "novor";
-    targetMap[FileTypes::PARAMXML] = "paramXML";
-    targetMap[FileTypes::SPECXML] = "spec.xml";
-    targetMap[FileTypes::XQUESTXML] = "xquest.xml";
-    targetMap[FileTypes::JSON] = "json";
-    targetMap[FileTypes::RAW] = "raw";
-    targetMap[FileTypes::OMS] = "oms";
-    targetMap[FileTypes::EXE] = "exe";
-
-    return targetMap;
-=======
     String name_upper = String(name).toUpper();
-    
+
     for (const auto& t_info : type_with_annotation__)
     {
       if (String(t_info.name).toUpper() == name_upper) return t_info.type;
     }
 
     return FileTypes::UNKNOWN;
->>>>>>> c792811b
   }
 
 

// --------------------------------------------------------------------------
//                   OpenMS -- Open-Source Mass Spectrometry
// --------------------------------------------------------------------------
// Copyright The OpenMS Team -- Eberhard Karls University Tuebingen,
// ETH Zurich, and Freie Universitaet Berlin 2002-2018.
//
// This software is released under a three-clause BSD license:
//  * Redistributions of source code must retain the above copyright
//    notice, this list of conditions and the following disclaimer.
//  * Redistributions in binary form must reproduce the above copyright
//    notice, this list of conditions and the following disclaimer in the
//    documentation and/or other materials provided with the distribution.
//  * Neither the name of any author or any participating institution
//    may be used to endorse or promote products derived from this software
//    without specific prior written permission.
// For a full list of authors, refer to the file AUTHORS.
// --------------------------------------------------------------------------
// THIS SOFTWARE IS PROVIDED BY THE COPYRIGHT HOLDERS AND CONTRIBUTORS "AS IS"
// AND ANY EXPRESS OR IMPLIED WARRANTIES, INCLUDING, BUT NOT LIMITED TO, THE
// IMPLIED WARRANTIES OF MERCHANTABILITY AND FITNESS FOR A PARTICULAR PURPOSE
// ARE DISCLAIMED. IN NO EVENT SHALL ANY OF THE AUTHORS OR THE CONTRIBUTING
// INSTITUTIONS BE LIABLE FOR ANY DIRECT, INDIRECT, INCIDENTAL, SPECIAL,
// EXEMPLARY, OR CONSEQUENTIAL DAMAGES (INCLUDING, BUT NOT LIMITED TO,
// PROCUREMENT OF SUBSTITUTE GOODS OR SERVICES; LOSS OF USE, DATA, OR PROFITS;
// OR BUSINESS INTERRUPTION) HOWEVER CAUSED AND ON ANY THEORY OF LIABILITY,
// WHETHER IN CONTRACT, STRICT LIABILITY, OR TORT (INCLUDING NEGLIGENCE OR
// OTHERWISE) ARISING IN ANY WAY OUT OF THE USE OF THIS SOFTWARE, EVEN IF
// ADVISED OF THE POSSIBILITY OF SUCH DAMAGE.
//
// --------------------------------------------------------------------------
// $Maintainer: Hannes Roest $
// $Authors: Hannes Roest $
// --------------------------------------------------------------------------

#include <OpenMS/FORMAT/SqliteConnector.h>

#include <OpenMS/CONCEPT/Exception.h>

#include <sqlite3.h>

#include <cstring> // for strcmp

namespace OpenMS
{

  SqliteConnector::~SqliteConnector()
  {
    sqlite3_close(db_);
  }

  void SqliteConnector::openDatabase(const String& filename)
  {
    // Open database
    int rc = sqlite3_open(filename.c_str(), &db_);
    if (rc)
    {
      throw Exception::FileNotReadable(__FILE__, __LINE__, OPENMS_PRETTY_FUNCTION, sqlite3_errmsg(db_));
    }
  }

  bool SqliteConnector::columnExists(sqlite3 *db, const String& tablename, const String& colname)
  {
    bool found = false;

    sqlite3_stmt* xcntstmt;
    prepareStatement(db, &xcntstmt, "PRAGMA table_info(" + tablename + ")");

    // Go through all columns and check whether the required column exists
    sqlite3_step(xcntstmt);
    while (sqlite3_column_type(xcntstmt, 0) != SQLITE_NULL)
    {
<<<<<<< HEAD
      String name = String(reinterpret_cast<const char*>(sqlite3_column_text(xcntstmt, 1)));
      if (colname == name)
=======
      if (strcmp(colname.c_str(), reinterpret_cast<const char*>(sqlite3_column_text(xcntstmt, 1))) == 0)
>>>>>>> a9f0e8ed
      {
        found = true;
        break;
      }
      sqlite3_step(xcntstmt);
    }
    sqlite3_finalize(xcntstmt);

    return found;
  }

  bool SqliteConnector::tableExists(sqlite3 *db, const String& tablename)
  {
    sqlite3_stmt* stmt;
    prepareStatement(db, &stmt, "SELECT 1 FROM sqlite_master WHERE type='table' AND name='" + tablename + "';");

    sqlite3_step(stmt);
    // if we get a row back, the table exists:
    bool found = (sqlite3_column_type(stmt, 0) != SQLITE_NULL);
    sqlite3_finalize(stmt);

    return found;
  }

  void SqliteConnector::executeStatement(sqlite3 *db, const std::stringstream& statement)
  {
    executeStatement(db, statement.str());
  }

  void SqliteConnector::executeStatement(sqlite3 *db, const String& statement)
  {
    char *zErrMsg = nullptr;
    int rc = sqlite3_exec(db, statement.c_str(), nullptr /* callback */, nullptr, &zErrMsg);
    if (rc != SQLITE_OK)
    {
      String error(zErrMsg);
      std::cerr << "Error message after sqlite3_exec" << std::endl;
      std::cerr << "Prepared statement " << statement << std::endl;
      sqlite3_free(zErrMsg);
      throw Exception::IllegalArgument(__FILE__, __LINE__, OPENMS_PRETTY_FUNCTION, error);
    }
  }

  void SqliteConnector::prepareStatement(sqlite3 *db, sqlite3_stmt** stmt, const String& prepare_statement)
  {
    int rc = sqlite3_prepare_v2(db, prepare_statement.c_str(), (int)prepare_statement.size(), stmt, nullptr);
    if (rc != SQLITE_OK)
    {
      std::cerr << "Error message after sqlite3_prepare_v2" << std::endl;
      std::cerr << "Prepared statement " << prepare_statement << std::endl;
      throw Exception::IllegalArgument(__FILE__, __LINE__, OPENMS_PRETTY_FUNCTION, sqlite3_errmsg(db));
    }
  }

  void SqliteConnector::executeBindStatement(sqlite3 *db, const String& prepare_statement, const std::vector<String>& data)
  {
    int rc;
    sqlite3_stmt *stmt = nullptr;
    prepareStatement(db, &stmt, prepare_statement);
    for (Size k = 0; k < data.size(); k++)
    {
      // Fifth argument is a destructor for the blob.
      // SQLITE_STATIC because the statement is finalized
      // before the buffer is freed:
      rc = sqlite3_bind_blob(stmt, k+1, data[k].c_str(), (int)data[k].size(), SQLITE_STATIC);
      if (rc != SQLITE_OK)
      {
        std::cerr << "SQL error after sqlite3_bind_blob at iteration " << k << std::endl;
        std::cerr << "Prepared statement " << prepare_statement << std::endl;
        // TODO this is a mem-leak (missing sqlite3_finalize())
        throw Exception::IllegalArgument(__FILE__, __LINE__, OPENMS_PRETTY_FUNCTION, sqlite3_errmsg(db));
      }
    }

    rc = sqlite3_step(stmt);
    if (rc != SQLITE_DONE)
    {
      std::cerr << "SQL error after sqlite3_step" << std::endl;
      std::cerr << "Prepared statement " << prepare_statement << std::endl;
      // TODO this is a mem-leak (missing sqlite3_finalize())
      throw Exception::IllegalArgument(__FILE__, __LINE__, OPENMS_PRETTY_FUNCTION, sqlite3_errmsg(db));
    }

    // free memory
    sqlite3_finalize(stmt);
  }

  namespace Internal
  {
    namespace SqliteHelper
    {

      template <> bool extractValue<double>(double* dst, sqlite3_stmt* stmt, int pos) //explicit specialization
      {
        if (sqlite3_column_type(stmt, pos) != SQLITE_NULL)
        {
          *dst = sqlite3_column_double(stmt, pos);
<<<<<<< HEAD
=======
          return true;
>>>>>>> a9f0e8ed
        }
        return false;
      }

      template <> bool extractValue<int>(int* dst, sqlite3_stmt* stmt, int pos) //explicit specialization
      {
        if (sqlite3_column_type(stmt, pos) != SQLITE_NULL)
        {
          *dst = sqlite3_column_int(stmt, pos);
<<<<<<< HEAD
=======
          return true;
>>>>>>> a9f0e8ed
        }
        return false;
      }

      template <> bool extractValue<String>(String* dst, sqlite3_stmt* stmt, int pos) //explicit specialization
      {
        if (sqlite3_column_type(stmt, pos) != SQLITE_NULL)
        {
          *dst = String(reinterpret_cast<const char*>(sqlite3_column_text(stmt, pos)));
<<<<<<< HEAD
=======
          return true;
>>>>>>> a9f0e8ed
        }
        return false;
      }

      template <> bool extractValue<std::string>(std::string* dst, sqlite3_stmt* stmt, int pos) //explicit specialization
      {
        if (sqlite3_column_type(stmt, pos) != SQLITE_NULL)
        {
          *dst = std::string(reinterpret_cast<const char*>(sqlite3_column_text(stmt, pos)));
<<<<<<< HEAD
=======
          return true;
>>>>>>> a9f0e8ed
        }
        return false;
      }

      /// Special case: store integer in a string data value
      bool extractValueIntStr(String* dst, sqlite3_stmt* stmt, int pos)
      {
        if (sqlite3_column_type(stmt, pos) != SQLITE_NULL)
        {
          *dst = sqlite3_column_int(stmt, pos);
<<<<<<< HEAD
=======
          return true;
>>>>>>> a9f0e8ed
        }
        return false;
      }

    }
  }

}

<|MERGE_RESOLUTION|>--- conflicted
+++ resolved
@@ -69,12 +69,7 @@
     sqlite3_step(xcntstmt);
     while (sqlite3_column_type(xcntstmt, 0) != SQLITE_NULL)
     {
-<<<<<<< HEAD
-      String name = String(reinterpret_cast<const char*>(sqlite3_column_text(xcntstmt, 1)));
-      if (colname == name)
-=======
       if (strcmp(colname.c_str(), reinterpret_cast<const char*>(sqlite3_column_text(xcntstmt, 1))) == 0)
->>>>>>> a9f0e8ed
       {
         found = true;
         break;
@@ -172,10 +167,7 @@
         if (sqlite3_column_type(stmt, pos) != SQLITE_NULL)
         {
           *dst = sqlite3_column_double(stmt, pos);
-<<<<<<< HEAD
-=======
-          return true;
->>>>>>> a9f0e8ed
+          return true;
         }
         return false;
       }
@@ -185,10 +177,7 @@
         if (sqlite3_column_type(stmt, pos) != SQLITE_NULL)
         {
           *dst = sqlite3_column_int(stmt, pos);
-<<<<<<< HEAD
-=======
-          return true;
->>>>>>> a9f0e8ed
+          return true;
         }
         return false;
       }
@@ -198,10 +187,7 @@
         if (sqlite3_column_type(stmt, pos) != SQLITE_NULL)
         {
           *dst = String(reinterpret_cast<const char*>(sqlite3_column_text(stmt, pos)));
-<<<<<<< HEAD
-=======
-          return true;
->>>>>>> a9f0e8ed
+          return true;
         }
         return false;
       }
@@ -211,10 +197,7 @@
         if (sqlite3_column_type(stmt, pos) != SQLITE_NULL)
         {
           *dst = std::string(reinterpret_cast<const char*>(sqlite3_column_text(stmt, pos)));
-<<<<<<< HEAD
-=======
-          return true;
->>>>>>> a9f0e8ed
+          return true;
         }
         return false;
       }
@@ -225,10 +208,7 @@
         if (sqlite3_column_type(stmt, pos) != SQLITE_NULL)
         {
           *dst = sqlite3_column_int(stmt, pos);
-<<<<<<< HEAD
-=======
-          return true;
->>>>>>> a9f0e8ed
+          return true;
         }
         return false;
       }

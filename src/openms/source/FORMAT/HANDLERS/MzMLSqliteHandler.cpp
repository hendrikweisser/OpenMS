--- conflicted
+++ resolved
@@ -596,35 +596,20 @@
 
       SqliteConnector::prepareStatement(db, &stmt, select_sql);
       sqlite3_step(stmt);
-<<<<<<< HEAD
-
-=======
       String tmp;
->>>>>>> a9f0e8ed
       while (sqlite3_column_type( stmt, 0 ) != SQLITE_NULL)
       {
         MSChromatogram chrom;
         OpenMS::Precursor precursor;
         OpenMS::Product product;
 
-<<<<<<< HEAD
-        chrom.setNativeID(String(sqlite3_column_text(stmt, 1)));
-=======
         if (Sql::extractValue(&tmp, stmt, 1)) chrom.setNativeID(tmp);
->>>>>>> a9f0e8ed
         if (sqlite3_column_type(stmt, 2) != SQLITE_NULL) precursor.setCharge(sqlite3_column_int(stmt, 2));
         if (sqlite3_column_type(stmt, 3) != SQLITE_NULL) precursor.setDriftTime(sqlite3_column_double(stmt, 3));
         if (sqlite3_column_type(stmt, 4) != SQLITE_NULL) precursor.setMZ(sqlite3_column_double(stmt, 4));
         if (sqlite3_column_type(stmt, 5) != SQLITE_NULL) precursor.setIsolationWindowLowerOffset(sqlite3_column_double(stmt, 5));
         if (sqlite3_column_type(stmt, 6) != SQLITE_NULL) precursor.setIsolationWindowUpperOffset(sqlite3_column_double(stmt, 6));
-<<<<<<< HEAD
-        if (sqlite3_column_type(stmt, 7) != SQLITE_NULL)
-        {
-          precursor.setMetaValue("peptide_sequence", String(sqlite3_column_text(stmt, 7)));
-        }
-=======
         if (Sql::extractValue(&tmp, stmt, 7)) precursor.setMetaValue("peptide_sequence", tmp);
->>>>>>> a9f0e8ed
         // if (sqlite3_column_type(stmt, 8) != SQLITE_NULL) product.setCharge(sqlite3_column_int(stmt, 8));
         if (sqlite3_column_type(stmt, 9) != SQLITE_NULL) product.setMZ(sqlite3_column_double(stmt, 9));
         if (sqlite3_column_type(stmt, 10) != SQLITE_NULL) product.setIsolationWindowLowerOffset(sqlite3_column_double(stmt, 10));
@@ -691,22 +676,13 @@
 
       SqliteConnector::prepareStatement(db, &stmt, select_sql);
       sqlite3_step(stmt);
-<<<<<<< HEAD
-
-=======
       OpenMS::String tmp;
->>>>>>> a9f0e8ed
       while (sqlite3_column_type(stmt, 0) != SQLITE_NULL)
       {
         MSSpectrum spec;
         OpenMS::Precursor precursor;
         OpenMS::Product product;
-<<<<<<< HEAD
-
-        spec.setNativeID(String(sqlite3_column_text(stmt, 1)));
-=======
         if (Sql::extractValue(&tmp, stmt, 1)) spec.setNativeID(tmp);
->>>>>>> a9f0e8ed
         if (sqlite3_column_type(stmt, 2) != SQLITE_NULL) spec.setMSLevel(sqlite3_column_int(stmt, 2));
         if (sqlite3_column_type(stmt, 3) != SQLITE_NULL) spec.setRT(sqlite3_column_double(stmt, 3));
         if (sqlite3_column_type(stmt, 4) != SQLITE_NULL) precursor.setCharge(sqlite3_column_int(stmt, 4));
@@ -714,14 +690,7 @@
         if (sqlite3_column_type(stmt, 6) != SQLITE_NULL) precursor.setMZ(sqlite3_column_double(stmt, 6));
         if (sqlite3_column_type(stmt, 7) != SQLITE_NULL) precursor.setIsolationWindowLowerOffset(sqlite3_column_double(stmt, 7));
         if (sqlite3_column_type(stmt, 8) != SQLITE_NULL) precursor.setIsolationWindowUpperOffset(sqlite3_column_double(stmt, 8));
-<<<<<<< HEAD
-        if (sqlite3_column_type(stmt, 9) != SQLITE_NULL)
-        {
-          precursor.setMetaValue("peptide_sequence", String(sqlite3_column_text(stmt, 9)));
-        }
-=======
         if (Sql::extractValue(&tmp, stmt, 9)) precursor.setMetaValue("peptide_sequence", tmp);
->>>>>>> a9f0e8ed
         // if (sqlite3_column_type(stmt, 10) != SQLITE_NULL) product.setCharge(sqlite3_column_int(stmt, 10));
         if (sqlite3_column_type(stmt, 11) != SQLITE_NULL) product.setMZ(sqlite3_column_double(stmt, 11));
         if (sqlite3_column_type(stmt, 12) != SQLITE_NULL) product.setIsolationWindowLowerOffset(sqlite3_column_double(stmt, 12));

--- conflicted
+++ resolved
@@ -259,13 +259,10 @@
              pep_it->getHits().begin(); hit_it != pep_it->getHits().end();
            ++hit_it)
       {
-<<<<<<< HEAD
-        const set<String>& current_accessions =
-          hit_it->extractProteinAccessions();
-=======
+
         const set<String>& current_accessions = 
           hit_it->extractProteinAccessionsSet();
->>>>>>> 25fbb495
+
         run_to_accessions[run_id].insert(current_accessions.begin(),
                                          current_accessions.end());
       }

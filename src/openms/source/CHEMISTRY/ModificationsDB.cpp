// --------------------------------------------------------------------------
//                   OpenMS -- Open-Source Mass Spectrometry
// --------------------------------------------------------------------------
// Copyright The OpenMS Team -- Eberhard Karls University Tuebingen,
// ETH Zurich, and Freie Universitaet Berlin 2002-2018.
//
// This software is released under a three-clause BSD license:
//  * Redistributions of source code must retain the above copyright
//    notice, this list of conditions and the following disclaimer.
//  * Redistributions in binary form must reproduce the above copyright
//    notice, this list of conditions and the following disclaimer in the
//    documentation and/or other materials provided with the distribution.
//  * Neither the name of any author or any participating institution
//    may be used to endorse or promote products derived from this software
//    without specific prior written permission.
// For a full list of authors, refer to the file AUTHORS.
// --------------------------------------------------------------------------
// THIS SOFTWARE IS PROVIDED BY THE COPYRIGHT HOLDERS AND CONTRIBUTORS "AS IS"
// AND ANY EXPRESS OR IMPLIED WARRANTIES, INCLUDING, BUT NOT LIMITED TO, THE
// IMPLIED WARRANTIES OF MERCHANTABILITY AND FITNESS FOR A PARTICULAR PURPOSE
// ARE DISCLAIMED. IN NO EVENT SHALL ANY OF THE AUTHORS OR THE CONTRIBUTING
// INSTITUTIONS BE LIABLE FOR ANY DIRECT, INDIRECT, INCIDENTAL, SPECIAL,
// EXEMPLARY, OR CONSEQUENTIAL DAMAGES (INCLUDING, BUT NOT LIMITED TO,
// PROCUREMENT OF SUBSTITUTE GOODS OR SERVICES; LOSS OF USE, DATA, OR PROFITS;
// OR BUSINESS INTERRUPTION) HOWEVER CAUSED AND ON ANY THEORY OF LIABILITY,
// WHETHER IN CONTRACT, STRICT LIABILITY, OR TORT (INCLUDING NEGLIGENCE OR
// OTHERWISE) ARISING IN ANY WAY OUT OF THE USE OF THIS SOFTWARE, EVEN IF
// ADVISED OF THE POSSIBILITY OF SUCH DAMAGE.
//
// --------------------------------------------------------------------------
// $Maintainer: Timo Sachsenberg $
// $Authors: Andreas Bertsch $
// --------------------------------------------------------------------------
//

#include <OpenMS/CHEMISTRY/ModificationsDB.h>

#include <OpenMS/FORMAT/UnimodXMLFile.h>
#include <OpenMS/SYSTEM/File.h>
#include <OpenMS/CHEMISTRY/ResidueDB.h>
#include <OpenMS/CHEMISTRY/Residue.h>
#include <OpenMS/CONCEPT/LogStream.h>
#include <OpenMS/CONCEPT/Macros.h>

#include <fstream>

using namespace std;

namespace OpenMS
{
  bool ModificationsDB::is_instantiated_ = false;
  

  ModificationsDB::ModificationsDB(OpenMS::String unimod_file, OpenMS::String psimod_file, OpenMS::String xlmod_file)
  {
    if (!unimod_file.empty())
    {
      readFromUnimodXMLFile(unimod_file);
    }

    if (!psimod_file.empty())
    {
      readFromOBOFile(psimod_file);
    }

    if (!xlmod_file.empty())
    {
      readFromOBOFile(xlmod_file);
    }

    is_instantiated_ = true;
  }


  bool ModificationsDB::isInstantiated()
  {
    return is_instantiated_;
  }


  ModificationsDB::~ModificationsDB()
  {
    modification_names_.clear();
    for (vector<ResidueModification*>::iterator it = mods_.begin(); it != mods_.end(); ++it)
    {
      delete *it;
    }
  }


  Size ModificationsDB::getNumberOfModifications() const
  {
    return mods_.size();
  }


  const ResidueModification& ModificationsDB::getModification(Size index) const
  {
    if (index >= mods_.size())
    {
      throw Exception::IndexOverflow(__FILE__, __LINE__, OPENMS_PRETTY_FUNCTION, index, mods_.size());
    }
    return *mods_[index];
  }


  void ModificationsDB::searchModifications(set<const ResidueModification*>& mods,
                                            const String& mod_name_,
                                            const String& residue,
                                            ResidueModification::TermSpecificity term_spec) const
  {
    mods.clear();

    String mod_name = mod_name_;

    if (!modification_names_.has(mod_name))
    {
      // Try to fix things, Skyline for example uses unimod:10 and not UniMod:10 syntax
      if (mod_name.size() > 6 && mod_name.prefix(6).toLower() == "unimod")
      {
        mod_name = "UniMod" + mod_name.substr(6, mod_name.size() - 6);
      }

      if (!modification_names_.has(mod_name))
      {
        throw Exception::ElementNotFound(__FILE__, __LINE__, OPENMS_PRETTY_FUNCTION,
            mod_name);
      }
    }

    const set<const ResidueModification*>& temp = modification_names_[mod_name];
    for (const auto& it : temp)
    {
<<<<<<< HEAD
      if (residuesMatch_(residue, *it) && 
          (term_spec == ResidueModification::NUMBER_OF_TERM_SPECIFICITY ||
           (term_spec == (*it)->getTermSpecificity())))
=======
      if (residuesMatch_(residue, it->getOrigin()) &&
           (term_spec == ResidueModification::NUMBER_OF_TERM_SPECIFICITY ||
             (term_spec == it->getTermSpecificity())))
>>>>>>> 8cff7009
      {
        mods.insert(it);
      }
    }
  }


  const ResidueModification& ModificationsDB::getModification(const String& mod_name, const String& residue, ResidueModification::TermSpecificity term_spec) const
  {
    set<const ResidueModification*> mods;
    // if residue is specified, try residue-specific search first to avoid
    // ambiguities (e.g. "Carbamidomethyl (N-term)"/"Carbamidomethyl (C)"):
    if (!residue.empty() &&
        (term_spec == ResidueModification::NUMBER_OF_TERM_SPECIFICITY))
    {
      searchModifications(mods, mod_name, residue,
                          ResidueModification::ANYWHERE);
    }
    if (mods.empty()) searchModifications(mods, mod_name, residue, term_spec);

    if (mods.empty())
    {
      throw Exception::InvalidValue(__FILE__, __LINE__, OPENMS_PRETTY_FUNCTION, "Retrieving the modification failed. It is not available for the residue '" + String(residue) + "' and term specificity " + String(Int(term_spec)) + ".", mod_name);
    }
    if (mods.size() > 1)
    {
      LOG_WARN << "Warning (ModificationsDB::getModification): more than one modification with name '" + mod_name + "', residue '" + residue + "', specificity '" + String(Int(term_spec)) << "' found, picking the first one of:";
      for (set<const ResidueModification*>::const_iterator it = mods.begin();
           it != mods.end(); ++it)
      {
        LOG_WARN << " " << (*it)->getFullId();
      }
      LOG_WARN << "\n";
    }
    return **mods.begin();
  }


  bool ModificationsDB::has(String modification) const
  {
    return modification_names_.has(modification);
  }

  Size ModificationsDB::findModificationIndex(const String & mod_name) const
  {
    if (!modification_names_.has(mod_name))
    {
      throw Exception::ElementNotFound(__FILE__, __LINE__, OPENMS_PRETTY_FUNCTION, mod_name);
    }

    if (modification_names_[mod_name].size() > 1)
    {
      throw Exception::ElementNotFound(__FILE__, __LINE__, OPENMS_PRETTY_FUNCTION, "more than one element of name '" + mod_name + "' found!");
    }

    const ResidueModification* mod = *modification_names_[mod_name].begin();
    for (Size i = 0; i != mods_.size(); ++i)
    {
      if (mods_[i] == mod)
      {
        return i;
      }
    }

    // throw if we did not find the modification
    throw Exception::ElementNotFound(__FILE__, __LINE__, OPENMS_PRETTY_FUNCTION, mod_name);
  }


  void ModificationsDB::searchModificationsByDiffMonoMass(vector<String>& mods, double mass, double max_error, const String& residue, ResidueModification::TermSpecificity term_spec)
  {
    mods.clear();
    for (vector<ResidueModification*>::const_iterator it = mods_.begin();
         it != mods_.end(); ++it)
    {
      if ((fabs((*it)->getDiffMonoMass() - mass) <= max_error) &&
          residuesMatch_(residue, *it) && 
          ((term_spec == ResidueModification::NUMBER_OF_TERM_SPECIFICITY) ||
           (term_spec == (*it)->getTermSpecificity())))
      {
        mods.push_back((*it)->getFullId());
      }
    }
  }


  const ResidueModification* ModificationsDB::getBestModificationByMonoMass(double mass, double max_error, const String& residue,
                                                                            ResidueModification::TermSpecificity term_spec)
  {
    double min_error = max_error;
    const ResidueModification* mod = nullptr;
    const Residue* residue_ = ResidueDB::getInstance()->getResidue(residue); // is NULL if not found
    for (vector<ResidueModification*>::const_iterator it = mods_.begin();
         it != mods_.end(); ++it)
    {
      double mono_mass = (*it)->getMonoMass();
      if ((mono_mass <= 0) && !residue.empty())
      {
        // Since not all modifications have a monoisotopic mass stored (they may
        // map to multiple residues), we calculate a monoisotopic mass from the
        // delta mass.
        // First the internal (inside an AA chain) weight of the residue:
        if (residue_ != nullptr) continue; // @TODO: throw an exception here?
        double internal_weight = residue_->getMonoWeight() -
          residue_->getInternalToFull().getMonoWeight();
        mono_mass = (*it)->getDiffMonoMass() + internal_weight;
      }
      // using less instead of less-or-equal will pick the first matching
      // modification of equally heavy modifications (in our case this is the
      // first matching UniMod entry)
      double mass_error = fabs(mono_mass - mass);
      if ((mass_error < min_error) &&
          residuesMatch_(residue, *it) && 
          ((term_spec == ResidueModification::NUMBER_OF_TERM_SPECIFICITY) ||
           (term_spec == (*it)->getTermSpecificity())))
      {
        min_error = mass_error;
        mod = *it;
      }
    }
    return mod;
  }


  const ResidueModification* ModificationsDB::getBestModificationByDiffMonoMass(double mass, double max_error, const String& residue, ResidueModification::TermSpecificity term_spec)
  {
    double min_error = max_error;
    const ResidueModification* mod = nullptr;
    for (vector<ResidueModification*>::const_iterator it = mods_.begin();
         it != mods_.end(); ++it)
    {
      // using less instead of less-or-equal will pick the first matching
      // modification of equally heavy modifications (in our case this is the
      // first matching UniMod entry)
      double mass_error = fabs((*it)->getDiffMonoMass() - mass);
      if ((mass_error < min_error) &&
          residuesMatch_(residue, *it) && 
          ((term_spec == ResidueModification::NUMBER_OF_TERM_SPECIFICITY) ||
           (term_spec == (*it)->getTermSpecificity())))
      {
        min_error = mass_error;
        mod = *it;
      }
    }
    return mod;
  }

  void ModificationsDB::readFromUnimodXMLFile(const String& filename)
  {
    vector<ResidueModification*> new_mods;
    UnimodXMLFile().load(filename, new_mods);

    for (vector<ResidueModification*>::iterator it = new_mods.begin(); it != new_mods.end(); ++it)
    {
      // create full ID based on other information:
      (*it)->setFullId();

      // e.g. Oxidation (M)
      modification_names_[(*it)->getFullId()].insert(*it);
      // e.g. Oxidation
      modification_names_[(*it)->getId()].insert(*it);
      // e.g. Oxidized
      modification_names_[(*it)->getFullName()].insert(*it);
      // e.g. UniMod:312
      modification_names_[(*it)->getUniModAccession()].insert(*it);
      mods_.push_back(*it);
    }
  }

  void ModificationsDB::addModification(ResidueModification* new_mod)
  {
    if (has(new_mod->getFullId()))
    {
      throw Exception::InvalidValue(__FILE__, __LINE__, OPENMS_PRETTY_FUNCTION, "Modification already exists in ModificationsDB.", String(new_mod->getFullId()));
    }
    modification_names_[new_mod->getFullId()].insert(new_mod);
    modification_names_[new_mod->getId()].insert(new_mod);
    modification_names_[new_mod->getFullName()].insert(new_mod);
    modification_names_[new_mod->getUniModAccession()].insert(new_mod);

    mods_.push_back(new_mod); // we probably want that
  }

  void ModificationsDB::readFromOBOFile(const String& filename)
  {
    ResidueModification mod;
    // add multiple mods for multiple specificities
    //Map<String, ResidueModification> all_mods;
    multimap<String, ResidueModification> all_mods;

    ifstream is(File::find(filename).c_str());
    String line, line_wo_spaces, id;
    String origin = "";

    bool reading_cross_link = false;

    //parse file
    while (getline(is, line, '\n'))
    {
      line.trim();
      line_wo_spaces = line;
      line_wo_spaces.removeWhitespaces();

      if (line == "" || line[0] == '!') //skip empty lines and comments
      {
        continue;
      }

      if (line_wo_spaces == "[Term]")       //new term
      {
        // if the last [Term] was a moon-link, then it does not belong in CrossLinksDB
        if (id != "" && !reading_cross_link) //store last term
        {
          // split into single residues and make unique (for XL-MS, where equal specificities for both sides are possible)
          vector<String> origins;
          origin.split(",", origins);

          std::sort(origins.begin(), origins.end());
          vector<String>::iterator unique_end = unique(origins.begin(), origins.end());
          origins.resize(distance(origins.begin(), unique_end));

          for (vector<String>::iterator orig_it = origins.begin(); orig_it != origins.end(); ++orig_it)
          {
            // we don't allow modifications with ambiguity codes as origin (except "X"):
            if ((orig_it->size() == 1) && (*orig_it != "B") && (*orig_it != "J") && (*orig_it != "Z"))
            {
              mod.setOrigin((*orig_it)[0]);
              all_mods.insert(make_pair(id, mod));
            }
          }

          // for mono-links from XLMOD.obo:
          if (origin.hasSubstring("ProteinN-term"))
          {
            mod.setTermSpecificity(ResidueModification::N_TERM);
            mod.setOrigin('X');
            all_mods.insert(make_pair(id, mod));
          }
          if (origin.hasSubstring("ProteinC-term"))
          {
            mod.setTermSpecificity(ResidueModification::C_TERM);
            mod.setOrigin('X');
            all_mods.insert(make_pair(id, mod));
          }

          id = "";
          origin = "";
          mod = ResidueModification();
        }
        else if (reading_cross_link) // re-initialize before reading next [Term]
        {
          id = "";
          origin = "";
          mod = ResidueModification();
          reading_cross_link = false;
        }
      }

      //new id line
      else if (line_wo_spaces.hasPrefix("id:"))
      {
        id = line.substr(line.find(':') + 1).trim();
        mod.setId(id);
        mod.setPSIMODAccession(id);
      }
      else if (line_wo_spaces.hasPrefix("name:"))
      {
        String name = line.substr(line.find(':') + 1).trim();
        mod.setFullName(name);
        if (mod.getId().hasSubstring("XLMOD"))
        {
          mod.setName(name);
          mod.setId(name);
          mod.setFullName(name);
        }
      }
      else if (line_wo_spaces.hasPrefix("is_a:"))
      {
        // TODO
      }
      else if (line_wo_spaces.hasPrefix("def:"))
      {
        line.remove('[');
        line.remove(']');
        line.remove(',');
        vector<String> split;
        line.split(' ', split);
        for (Size i = 0; i != split.size(); ++i)
        {
          if (split[i].hasPrefix("UniMod:"))
          {
            // Parse UniMod identifier to int
            String identifier = split[i].substr(7, split[i].size());
            mod.setUniModRecordId(identifier.toInt());
          }
        }
      }
      else if (line_wo_spaces.hasPrefix("comment:"))
      {
        // TODO
      }
      else if (line_wo_spaces.hasPrefix("synonym:"))
      {
        vector<String> val_split;
        line.split('"', val_split);
        if (val_split.size() < 3)
        {
          throw Exception::ParseError(__FILE__, __LINE__, OPENMS_PRETTY_FUNCTION, line, "missing \" characters to enclose argument!");
        }
        mod.addSynonym(val_split[1]);

        if (line_wo_spaces.hasSubstring("PSI-MOD-label"))
        {
          mod.setName(val_split[1]);
        }
      }
      else if (line_wo_spaces.hasPrefix("property_value:"))
      {
        String val = line_wo_spaces.substr(15, line_wo_spaces.size() - 15);
        val.trim();

        if (val.hasSubstring("\"none\""))
        {
          continue;
        }

        vector<String> val_split;
        val.split('"', val_split);
        if (val_split.size() != 3)
        {
          throw Exception::ParseError(__FILE__, __LINE__, OPENMS_PRETTY_FUNCTION, line, "missing \" characters to enclose argument!");
        }
        if (val.hasPrefix("DiffAvg:"))
        {
          mod.setDiffAverageMass(val_split[1].toDouble());
        }
        else if (val.hasPrefix("DiffFormula:"))
        {
          vector<String> tmp_split;
          line.split('"', tmp_split);
          tmp_split[1].removeWhitespaces();
          mod.setDiffFormula(EmpiricalFormula(tmp_split[1]));
        }
        else if (val.hasPrefix("DiffMono:"))
        {
          mod.setDiffMonoMass(val_split[1].toDouble());
        }
        else if (val.hasPrefix("Formula:"))
        {
          mod.setFormula(val_split[1]);
        }
        else if (val.hasPrefix("MassAvg:"))
        {
          mod.setAverageMass(val_split[1].toDouble());
        }
        else if (val.hasPrefix("MassMono:"))
        {
          mod.setMonoMass(val_split[1].toDouble());
        }
        else if (val.hasPrefix("Origin:"))
        {
          //mod.setOrigin(val_split[1]);
          origin = val_split[1];
        }
        else if (val.hasPrefix("Source:"))
        {
          mod.setSourceClassification(val_split[1]);
        }
        else if (val.hasPrefix("TermSpec:"))
        {
          mod.setTermSpecificity(val_split[1]);
        }
        // XLMOD specific fields
        else if (val.hasPrefix("reactionSites:"))
        {
          if (val_split[1] == "2")
          {
            reading_cross_link = true;
          }
        }
        else if (val.hasPrefix("monoisotopicMass:"))
        {
          mod.setDiffMonoMass(val_split[1].toDouble());
        }
        else if (val.hasPrefix("specificities:"))
        {
          // TODO cross-linker specificities can be different for both chain sides, right now the union of both sides is used
          // Input parameters of the cross-link search tool make sure, that the chemistry is not violated
          origin = val_split[1];

          // remove brackets
          origin.remove('(');
          origin.remove(')');
          origin.substitute("&", ",");
        }
      }
    }

    if (id != "") //store last term
    {
      // split into single residues and make unique (for XL-MS, where equal specificities for both sides are possible)
      vector<String> origins;
      origin.split(",", origins);

      std::sort(origins.begin(), origins.end());
      vector<String>::iterator unique_end = unique(origins.begin(), origins.end());
      origins.resize(distance(origins.begin(), unique_end));

      for (vector<String>::iterator orig_it = origins.begin(); orig_it != origins.end(); ++orig_it)
      {
        // we don't allow modifications with ambiguity codes as origin (except "X"):
        if ((orig_it->size() == 1) && (*orig_it != "B") && (*orig_it != "J") && (*orig_it != "Z"))
        {
          mod.setOrigin((*orig_it)[0]);
          all_mods.insert(make_pair(id, mod));
        }
      }

      // for mono-links from XLMOD.obo:
      if (origin.hasSubstring("ProteinN-term"))
      {
        mod.setTermSpecificity(ResidueModification::N_TERM);
        mod.setOrigin('X');
        all_mods.insert(make_pair(id, mod));
      }
      if (origin.hasSubstring("ProteinC-term"))
      {
        mod.setTermSpecificity(ResidueModification::C_TERM);
        mod.setOrigin('X');
        all_mods.insert(make_pair(id, mod));
      }

      id = "";
      origin = "";
      mod = ResidueModification();
    }

    // now use the term and all synonyms to build the database
    for (multimap<String, ResidueModification>::const_iterator it = all_mods.begin(); it != all_mods.end(); ++it)
    {

      // check whether a unimod definition already exists, then simply add synonyms to it
      if (it->second.getUniModRecordId() > 0)
      {
        //cerr << "Found UniMod PSI-MOD mapping: " << it->second.getPSIMODAccession() << " " << it->second.getUniModAccession() << endl;
        set<const ResidueModification*> mods = modification_names_[it->second.getUniModAccession()];
        for (set<const ResidueModification*>::const_iterator mit = mods.begin(); mit != mods.end(); ++mit)
        {
          //cerr << "Adding PSIMOD accession: " << it->second.getPSIMODAccession() << " " << it->second.getUniModAccession() << endl;
          modification_names_[it->second.getPSIMODAccession()].insert(*mit);
        }
      }
      else
      {
        // the mod has so far not been mapped to a unimod mod
        // first check whether the mod is specific
        if ((it->second.getOrigin() != 'X') ||
            ((it->second.getTermSpecificity() != ResidueModification::ANYWHERE) &&
             (it->second.getDiffMonoMass() != 0)))
        {
          mods_.push_back(new ResidueModification(it->second));

          set<String> synonyms = it->second.getSynonyms();
          synonyms.insert(it->first);
          synonyms.insert(it->second.getFullName());
          //synonyms.insert(it->second.getUniModAccession());
          synonyms.insert(it->second.getPSIMODAccession());
          // full ID is auto-generated based on (short) ID, but we want the name instead:
          mods_.back()->setId(it->second.getFullName());
          mods_.back()->setFullId();
          mods_.back()->setId(it->second.getId());
          synonyms.insert(mods_.back()->getFullId());

          // now check each of the names and link it to the residue modification
          for (set<String>::const_iterator nit = synonyms.begin(); nit != synonyms.end(); ++nit)
          {
            modification_names_[*nit].insert(mods_.back());
          }
        }
      }
    }
  }

  void ModificationsDB::getAllSearchModifications(vector<String>& modifications) const
  {
    modifications.clear();

    for (vector<ResidueModification*>::const_iterator it = mods_.begin(); it != mods_.end(); ++it)
    {
      if ((*it)->getUniModRecordId() > 0)
      {
        modifications.push_back((*it)->getFullId());
      }
    }
    // sort by name (case INsensitive)
    sort(modifications.begin(), modifications.end(), [&](const String& a, const String& b) {
      size_t i(0);
      while (i < a.size() && i < b.size())
      {
        if (tolower(a[i]) == tolower(b[i])) ++i;
        else return tolower(a[i]) < tolower(b[i]);
      }
      return a.size() < b.size();
    });
  }

  bool ModificationsDB::residuesMatch_(const String& residue, const ResidueModification* curr_mod) const
  {

    // residues match if they are equal or they match everything (X/.)
    bool matching =  (
             (curr_mod->getOrigin() == residue[0]) ||
             residue.empty() ||
             (residue == "X") ||
             (curr_mod->getOrigin() == 'X') ||
             (residue == ".") );

    // residues do NOT match if the modification is user-defined and has origin
    // X (which here means an actual input AA X and it does *not* mean "match
    // all AA") while the current residue is not X. Make sure we dont match things like
    // PEPN[400] and PEPX[400] since these have very different masses.
    bool non_matching_user_defined =  (
         curr_mod->isUserDefined() &&
         curr_mod->getOrigin() == 'X' &&
         !residue.empty() &&
         String(curr_mod->getOrigin()) != residue );
    return matching && ! non_matching_user_defined;
  }

} // namespace OpenMS<|MERGE_RESOLUTION|>--- conflicted
+++ resolved
@@ -131,15 +131,9 @@
     const set<const ResidueModification*>& temp = modification_names_[mod_name];
     for (const auto& it : temp)
     {
-<<<<<<< HEAD
-      if (residuesMatch_(residue, *it) && 
-          (term_spec == ResidueModification::NUMBER_OF_TERM_SPECIFICITY ||
-           (term_spec == (*it)->getTermSpecificity())))
-=======
-      if (residuesMatch_(residue, it->getOrigin()) &&
+      if (residuesMatch_(residue, it) && 
            (term_spec == ResidueModification::NUMBER_OF_TERM_SPECIFICITY ||
-             (term_spec == it->getTermSpecificity())))
->>>>>>> 8cff7009
+            (term_spec == it->getTermSpecificity())))
       {
         mods.insert(it);
       }

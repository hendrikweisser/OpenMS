--- conflicted
+++ resolved
@@ -1036,9 +1036,6 @@
           double xquest_score = xcorrx_weight * xcorrx_max + xcorrc_weight * xcorrc_max + match_odds_weight * match_odds + wTIC_weight * wTICold + intsum_weight * intsum;
           csm.xquest_score = xquest_score;
 
-<<<<<<< HEAD
-          csm.score = 0;
-=======
           // Error calculation
           double weight = cross_link_candidate.alpha.getMonoWeight();
           if (cross_link_candidate.getType() == OPXLDataStructs::CROSS)
@@ -1059,7 +1056,6 @@
           double new_score = new_match_odds_weight * std::log(1e-7 + match_odds) + new_rel_error_weight * abs(rel_error);
 
           csm.score = new_score;
->>>>>>> 4d9d09ae
           csm.pre_score = pre_score;
           csm.percTIC = TIC;
           csm.wTIC = wTIC;

--- conflicted
+++ resolved
@@ -1095,13 +1095,8 @@
 
           if (chromatogram_map.find(transition->getNativeID()) == chromatogram_map.end())
           {
-<<<<<<< HEAD
-            throw Exception::IllegalArgument(__FILE__, __LINE__, __PRETTY_FUNCTION__,
+            throw Exception::IllegalArgument(__FILE__, __LINE__, OPENMS_PRETTY_FUNCTION,
                 "Error, did not find chromatogram for transition " + transition->getNativeID() );
-=======
-            throw Exception::IllegalArgument(__FILE__, __LINE__, OPENMS_PRETTY_FUNCTION,
-                "Error, did not find chromatogram for transitions" + transition->getNativeID() );
->>>>>>> 6c25a266
           }
 
           // Convert chromatogram to MSChromatogram

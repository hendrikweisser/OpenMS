--- conflicted
+++ resolved
@@ -107,7 +107,6 @@
 {
   //helper struct for identification data
   struct IdData
-<<<<<<< HEAD
   {
     String identifier;
     vector<ProteinIdentification> proteins;
@@ -118,18 +117,6 @@
   template <class T>
   static ostream &operator<<(ostream &os, const Math::SummaryStatistics<T> &rhs)
   {
-=======
-  {
-    String identifier;
-    vector<ProteinIdentification> proteins;
-    vector<PeptideIdentification> peptides;
-  };
-
-  /// Write SomeStatistics to a stream.
-  template <class T>
-  static ostream &operator<<(ostream &os, const Math::SummaryStatistics<T> &rhs)
-  {
->>>>>>> 2eb48eac
     return os << "  num. of values: " << rhs.count << "\n"
               << "  mean:           " << rhs.mean << "\n"
               << "  minimum:        " << rhs.min << "\n"
@@ -424,21 +411,13 @@
 
       for (auto loopiter = entries.begin(); loopiter != entries.end(); ++loopiter)
       {
-<<<<<<< HEAD
-        auto iter = find_if(entries.begin(), loopiter, [&loopiter](auto& entry) { return entry.headerMatches(*loopiter); });
-=======
         auto iter = find_if(entries.begin(), loopiter, [&loopiter](const FASTAFile::FASTAEntry& entry) { return entry.headerMatches(*loopiter); });
->>>>>>> 2eb48eac
         if (iter != loopiter)
         {
           os << "Warning: Duplicate header, Number: " << std::distance(entries.begin(), loopiter) << ", ID: " << loopiter->identifier << " is same as Number: " << std::distance(entries.begin(), iter) << ", ID: " << iter->identifier << "\n";
         }
 
-<<<<<<< HEAD
-        iter = find_if(entries.begin(), loopiter, [&loopiter](auto& entry) { return entry.sequenceMatches(*loopiter); });
-=======
         iter = find_if(entries.begin(), loopiter, [&loopiter](const FASTAFile::FASTAEntry& entry) { return entry.sequenceMatches(*loopiter); });
->>>>>>> 2eb48eac
         if (iter != loopiter && iter != entries.end())
         {
           os << "Warning: Duplicate sequence, Number: " << std::distance(entries.begin(), loopiter) << ", ID: " << loopiter->identifier << " is same as Number: " << std::distance(entries.begin(), iter) << ", ID: " << iter->identifier << "\n";
